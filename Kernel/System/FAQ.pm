# --
# Kernel/System/FAQ.pm - all faq funktions
# Copyright (C) 2001-2008 OTRS AG, http://otrs.org/
# --
<<<<<<< HEAD
# $Id: FAQ.pm,v 1.17 2008/03/26 08:37:23 martin Exp $
=======
# $Id: FAQ.pm,v 1.1.1.1 2006/06/29 09:29:51 ct Exp $
>>>>>>> e65fdafa
# --
# This software comes with ABSOLUTELY NO WARRANTY. For details, see
# the enclosed file COPYING for license information (GPL). If you
# did not receive this file, see http://www.gnu.org/licenses/gpl-2.0.txt.
# --

package Kernel::System::FAQ;

use strict;
use MIME::Base64;
use Kernel::System::Encode;
use Kernel::System::Group;
use Kernel::System::CustomerGroup;
use Kernel::System::LinkObject;

use vars qw(@ISA $VERSION);
<<<<<<< HEAD
$VERSION = qw($Revision: 1.17 $) [1];
=======
$VERSION = '$Revision: 1.1.1.1 $';
$VERSION =~ s/^\$.*:\W(.*)\W.+?$/$1/;
>>>>>>> e65fdafa

=head1 NAME

Kernel::System::FAQ - faq lib

=head1 SYNOPSIS

All faq functions. E. g. to add faqs or to get faqs.

=head1 PUBLIC INTERFACE

=over 4

=cut

=item new()

create a faq object

    use Kernel::Config;
    use Kernel::System::Log;
    use Kernel::System::DB;
    use Kernel::System::FAQ;

    my $ConfigObject = Kernel::Config->new();
    my $LogObject    = Kernel::System::Log->new(
        ConfigObject => $ConfigObject,
    );
    my $DBObject = Kernel::System::DB->new(
        ConfigObject => $ConfigObject,
        LogObject => $LogObject,
    );
    my $FAQObject = Kernel::System::FAQ->new(
        ConfigObject => $ConfigObject,
        LogObject => $LogObject,
        DBObject => $DBObject,
    );

=cut

sub new {
    my $Type = shift;
    my %Param = @_;

    # allocate new hash for object
    my $Self = {};
    bless ($Self, $Type);

    # check needed objects
    for (qw(DBObject ConfigObject LogObject MainObject TimeObject UserID)) {
        $Self->{$_} = $Param{$_} || die "Got no $_!";
    }
    $Self->{GroupObject} = Kernel::System::Group->new(%Param);
    $Self->{CustomerGroupObject} = Kernel::System::CustomerGroup->new(%Param);
    $Self->{EncodeObject} = Kernel::System::Encode->new(%Param);
    return $Self;
}

=item FAQGet()

get an article

    my %Article = $FAQObject->FAQGet(
        ItemID => 1,
    );

=cut

sub FAQGet {
    my $Self = shift;
    my %Param = @_;

    # Failures rename from ItemID to FAQID
    if($Param{FAQID}) {
        $Param{ItemID} = $Param{FAQID};
    }

    # check needed stuff
    for (qw(ItemID)) {
        if (!$Param{$_}) {
            $Self->{LogObject}->Log(Priority => 'error', Message => "Need $_!");
            return {};
        }
    }
    # db quote
    for (qw(ItemID)) {
        $Param{$_} = $Self->{DBObject}->Quote($Param{$_}, 'Integer');
    }
    my %Data = ();
    my $SQL = "SELECT i.f_name, i.f_language_id, i.f_subject, ".
            " i.f_field1, i.f_field2, i.f_field3, ".
            " i.f_field4, i.f_field5, i.f_field6, ".
            " i.free_key1, i.free_value1, i.free_key2, i.free_value2, ".
            " i.free_key3, i.free_value3, i.free_key4, i.free_value4, ".
            " i.created, i.created_by, i.changed, i.changed_by, ".
            " i.category_id, i.state_id, c.name, s.name, l.name, i.f_keywords, i.f_number, st.id, st.name ".
            " FROM faq_item i, faq_category c, faq_state s, faq_state_type st, faq_language l ".
            " WHERE ".
            " i.state_id = s.id AND ".
            " s.type_id = st.id AND ".
            " i.category_id = c.id AND ".
            " i.f_language_id = l.id AND ".
            " i.id = $Param{ItemID}";
    return if ! $Self->{DBObject}->Prepare( SQL => $SQL);
    while  (my @Row = $Self->{DBObject}->FetchrowArray()) {
        my %VoteData = %{$Self->ItemVoteDataGet(ItemID=>$Param{ItemID})};
        %Data = (
            # var for old versions
            ID => $Param{ItemID},
            FAQID => $Param{ItemID},
            #
            ItemID => $Param{ItemID},
            Name => $Row[0],
            LanguageID => $Row[1],
            Title => $Row[2],
            Field1 => $Row[3],
            Field2 => $Row[4],
            Field3 => $Row[5],
            Field4 => $Row[6],
            Field5 => $Row[7],
            Field6 => $Row[8],
            FreeKey1 => $Row[9],
            FreeText1 => $Row[10],
            FreeKey2 => $Row[11],
            FreeText2 => $Row[12],
            FreeKey3 => $Row[13],
            FreeText3 => $Row[14],
            FreeKey4 => $Row[15],
            FreeText4 => $Row[16],
            Created => $Row[17],
            CreatedBy => $Row[18],
            Changed => $Row[19],
            ChangedBy => $Row[20],
            CategoryID => $Row[21],
            StateID => $Row[22],
            CategoryName => $Row[23],
            State => $Row[24],
            Language => $Row[25],
            Keywords => $Row[26],
            Number => $Row[27],
            StateTypeID => $Row[28],
            StateTypeName => $Row[29],
            Result => sprintf("%0.".$Self->{ConfigObject}->Get("FAQ::Explorer::ItemList::VotingResultDecimalPlaces")."f",$VoteData{Result} || 0),
            Votes => $VoteData{Votes},
        );
    }
    if (!%Data) {
        $Self->{LogObject}->Log(Priority => 'error', Message => "No such ItemID $Param{ItemID}!");
        return;
    }
    # update number
    if (!$Data{Number}) {
        my $Number = $Self->{ConfigObject}->Get('SystemID')."00".$Data{ItemID};
        $Self->{DBObject}->Do(
            SQL => "UPDATE faq_item SET f_number = '$Number' WHERE id = $Data{ItemID}",
        );
        $Data{Number} = $Number;
    }
    my $Hash = $Self->GetCategoryTree();
    $Data{CategoryName} = $Hash->{$Data{CategoryID}};
    return %Data;
}

=item ItemVoteDataGet()

returns a hash with number and result of a item

    my %Flag = $FAQObject->ItemVoteDataGet(
        ItemID => 1,
    );

=cut

sub ItemVoteDataGet {
    my $Self = shift;
    my %Param = @_;

    # check needed stuff
    for (qw(ItemID)) {
        if (!$Param{$_}) {
            $Self->{LogObject}->Log(Priority => 'error', Message => "Need $_!");
            return 0;
        }
    }

    # db quote
    for (qw(ItemID)) {
        $Param{$_} = $Self->{DBObject}->Quote($Param{$_}, 'Integer');
    }

    my $SQL = "SELECT count(*), avg(rate) FROM faq_voting WHERE item_id = " . $Param{ItemID};

    my %Hash = ();
    $Self->{DBObject}->Prepare(SQL => $SQL, Limit => $Param{Limit} || 500);
    if ( my @Data = $Self->{DBObject}->FetchrowArray() ) {
        $Hash{Votes}  = $Data[0];
        $Hash{Result} = $Data[1];
    }
    return \%Hash;
}

=item FAQAdd()

add an article

    my $ItemID = $FAQObject->FAQAdd(
        Number => '13402',
        Title => 'Some Text',
        CategoryID => 1,
        StateID => 1,
        LanguageID => 1,
        Keywords => 'some keywords',
        Field1 => 'Problem...',
        Field2 => 'Solution...',
        FreeKey1 => 'Software',
        FreeText1 => 'Apache 3.4.2',
        FreeKey2 => 'OS',
        FreeText2 => 'OpenBSD 4.2.2',
        # attachment options (not required)
        Filename => $Filename,
        Content => $Content,
        ContentType => $ContentType,
    );

=cut

sub FAQAdd {
    my $Self = shift;
    my %Param = @_;

    # check needed stuff
    for (qw(CategoryID StateID LanguageID Title)) {
        if (!$Param{$_}) {
            $Self->{LogObject}->Log(Priority => 'error', Message => "Need $_!");
            return;
        }
    }

    # check name
    if (!$Param{Name}) {
        $Param{Name} = time().'-'.rand(100);
    }

    # check number
    if (!$Param{Number}) {
        $Param{Number} = $Self->{ConfigObject}->Get('SystemID').rand(100);
    }

    return if ! $Self->{DBObject}->Do(
        SQL => "INSERT INTO faq_item (f_number, f_name, f_language_id, f_subject, ".
            " category_id, state_id, f_keywords, ".
            " f_field1, f_field2, f_field3, f_field4, f_field5, f_field6, ".
            " free_key1, free_value1, free_key2, free_value2, ".
            " free_key3, free_value3, free_key4, free_value4, ".
            " created, created_by, changed, changed_by)".
            " VALUES ".
            " (?, ?, ?, ?, ?, ?, ?, ?, ?, ?, ?, ?, ?, ?, ?, ?, ?, ".
            " ?, ?, ?, ?, current_timestamp, ?, current_timestamp, ?)",
        Bind => [
            \$Param{Number}, \$Param{Name}, \$Param{LanguageID}, \$Param{Title},
            \$Param{CategoryID}, \$Param{StateID}, \$Param{Keywords},
            \$Param{Field1}, \$Param{Field2}, \$Param{Field3},
            \$Param{Field4}, \$Param{Field5}, \$Param{Field6},
            \$Param{FreeKey1}, \$Param{FreeText1}, \$Param{FreeKey2}, \$Param{FreeText2},
            \$Param{FreeKey3}, \$Param{FreeText3}, \$Param{FreeKey4}, \$Param{FreeText4},
            \$Self->{UserID}, \$Self->{UserID},
        ]
    );

    # db quote
    for (qw(Name Title)) {
        $Param{$_} = $Self->{DBObject}->Quote($Param{$_});
    }
    for (qw(LanguageID)) {
        $Param{$_} = $Self->{DBObject}->Quote($Param{$_}, 'Integer');
    }

    # get id
    $Self->{DBObject}->Prepare(
        SQL => "SELECT id FROM faq_item WHERE ".
            "f_name = '$Param{Name}' AND f_language_id = $Param{LanguageID} ".
            " AND f_subject = '$Param{Title}'",
    );
    my $ID;
    while  ( my @Row = $Self->{DBObject}->FetchrowArray() ) {
        $ID = $Row[0];
    }

    # update number
    my $Number = $Self->{ConfigObject}->Get('SystemID')."00".$ID;
    $Self->{DBObject}->Do(
        SQL => "UPDATE faq_item SET f_number = '$Number' WHERE id = $ID",
    );

    # add history
    $Self->FAQHistoryAdd(
        Name => 'Created',
        ItemID => $ID,
    );
    return $ID;
}

=item FAQUpdate()

update an article

    $FAQObject->FAQUpdate(
        ItemID => 123,
        CategoryID => 1,
        StateID => 1,
        LanguageID => 1,
        Title => 'Some Text',
        Field1 => 'Problem...',
        Field2 => 'Solution...',
        FreeKey1 => 'Software',
        FreeText1 => 'Apache 3.4.2',
        FreeKey2 => 'OS',
        FreeText2 => 'OpenBSD 4.2.2',
        # attachment options (not required)
        Filename => $Filename,
        Content => $Content,
        ContentType => $ContentType,
    );

=cut

sub FAQUpdate {
    my $Self = shift;
    my %Param = @_;
    # check needed stuff
    for (qw(ItemID CategoryID StateID LanguageID Title)) {
        if (!$Param{$_}) {
            $Self->{LogObject}->Log(Priority => 'error', Message => "Need $_!");
            return;
        }
    }
    # check name
    if (!$Param{Name}) {
        my %Article = $Self->FAQGet(%Param);
        $Param{Name} = $Article{Name};
    }

    return if ! $Self->{DBObject}->Do(
        SQL => "UPDATE faq_item SET f_name = ?, f_language_id = ?, f_subject = ?, ".
            " category_id = ?, state_id = ?, f_keywords = ?, ".
            " f_field1 = ?, f_field2 = ?, f_field3 = ?, f_field4 = ?, f_field5 = ?, f_field6 = ?, ".
            " free_key1 = ?, free_value1 = ?, free_key2 = ?, free_value2 = ?, ".
            " free_key3 = ?, free_value3 = ?, free_key4 = ?, free_value4 = ?, ".
            " changed = current_timestamp, changed_by = ? WHERE id = ?",
        Bind => [
            \$Param{Name}, \$Param{LanguageID}, \$Param{Title}, \$Param{CategoryID},
            \$Param{StateID}, \$Param{Keywords}, \$Param{Field1}, \$Param{Field2},
            \$Param{Field3}, \$Param{Field4}, \$Param{Field5}, \$Param{Field6},
            \$Param{FreeKey1}, \$Param{FreeText1}, \$Param{FreeKey2}, \$Param{FreeText2},
            \$Param{FreeKey3}, \$Param{FreeText3}, \$Param{FreeKey4}, \$Param{FreeText4},
            \$Self->{UserID}, \$Param{ItemID}
        ]
    );

    $Self->FAQHistoryAdd(
        Name => 'Updated',
        ItemID => $Param{ItemID},
    );
    return 1;
}

=item AttachmentAdd()

add article attachments

    my $Ok = $FAQObject->AttachmentAdd(
        ItemID      => 123,
        Content     => $Content
        ContentType => 'text/xml',
        Filename    => 'somename.xml',
    );

=cut

sub AttachmentAdd {
    my $Self = shift;
    my %Param = @_;

    # check needed stuff
    for (qw(ItemID Content ContentType Filename)) {
        if (!$Param{$_}) {
            $Self->{LogObject}->Log(Priority => 'error', Message => "Need $_!");
            return;
        }
    }

    # get attachment size
    {
        use bytes;
        $Param{Filesize} = length($Param{Content});
        no bytes;
    }

    # double check
    my @Index = $Self->AttachmentIndex(
        ItemID => $Param{ItemID},
    );
    for my $File ( @Index ) {
        if ( $File->{Filename} eq $Param{Filename} && $Param{Filesize} == $File->{FilesizeRaw} ) {
            return;
        }
    }

    # encode attachemnt if it's a postgresql backend!!!
    if (!$Self->{DBObject}->GetDatabaseFunction('DirectBlob')) {
        $Self->{EncodeObject}->EncodeOutput(\$Param{Content});
        $Param{Content} = encode_base64($Param{Content});
    }

    # write attachment to db
    return $Self->{DBObject}->Do(
        SQL => "INSERT INTO faq_attachment ".
            " (faq_id, filename, content_type, content_size, content, ".
            " created, created_by, changed, changed_by) VALUES ".
            " (?, ?, ?, ?, ?, current_timestamp, ?, current_timestamp, ?)",
        Bind => [
            \$Param{ItemID}, \$Param{Filename}, \$Param{ContentType}, \$Param{Filesize},
            \$Param{Content}, \$Self->{UserID}, \$Self->{UserID},
        ],
    );
}

=item AttachmentGet()

get attachment of article

    my %File = $FAQObject->AttachmentGet(
        ItemID => 123,
        FileID => 1,
    );

=cut

sub AttachmentGet {
    my $Self = shift;
    my %Param = @_;
    # check needed stuff
    for (qw(ItemID FileID)) {
        if ( !defined$Param{$_} ) {
            $Self->{LogObject}->Log(Priority => 'error', Message => "Need $_!");
            return;
        }
    }
    # db quote
    for (qw(ItemID FileID)) {
        $Param{$_} = $Self->{DBObject}->Quote($Param{$_}, 'Integer');
    }
    $Self->{DBObject}->Prepare(
        SQL   => "SELECT filename, content_type, content_size, content FROM "
            . "faq_attachment WHERE faq_id = $Param{ItemID} ORDER BY created",
        Encode => [ 1, 1, 1, 0 ],
        Limit => $Param{FileID}+1,
    );
    my %File = ();
    while ( my @Row = $Self->{DBObject}->FetchrowArray() ) {
        # decode attachment if it's a postgresql backend and not BLOB
        if (!$Self->{DBObject}->GetDatabaseFunction('DirectBlob')) {
            $Row[3] = decode_base64($Row[3]);
        }
        %File = (
            Filename    => $Row[0],
            ContentType => $Row[1],
            Filesize    => $Row[2],
            Content     => $Row[3],
        );
    }
    return %File;
}

=item AttachmentDelete()

delete attachment of article

    my $Ok = $FAQObject->AttachmentDelete(
        ItemID => 123,
        FileID => 1,
    );

=cut

sub AttachmentDelete {
    my $Self = shift;
    my %Param = @_;
    # check needed stuff
    for (qw(ItemID FileID)) {
        if ( !defined $Param{$_} ) {
            $Self->{LogObject}->Log(Priority => 'error', Message => "Need $_!");
            return;
        }
    }
    my @Index = $Self->AttachmentIndex(
        ItemID => $Param{ItemID},
    );
    if ( $Index[$Param{FileID}] ) {
        return $Self->{DBObject}->Do(
            SQL => 'DELETE FROM faq_attachment WHERE faq_id = ? AND filename = ? AND content_size = ?',
            Bind => [ \$Param{ItemID}, \$Index[$Param{FileID}]->{Filename}, \$Index[$Param{FileID}]->{FilesizeRaw} ],
        );
    }
    return;
}

=item AttachmentIndex()

return an attachment index of an article

    my @Index = $FAQObject->AttachmentIndex(
        ItemID => 123,
    );

=cut

sub AttachmentIndex {
    my $Self = shift;
    my %Param = @_;

    # check needed stuff
    for (qw(ItemID)) {
        if (!$Param{$_}) {
            $Self->{LogObject}->Log(Priority => 'error', Message => "Need $_!");
            return;
        }
    }

    # db quote
    for (qw(ItemID)) {
        $Param{$_} = $Self->{DBObject}->Quote($Param{$_}, 'Integer');
    }
    $Self->{DBObject}->Prepare(
        SQL   => "SELECT filename, content_type, content_size FROM "
            . "faq_attachment WHERE faq_id = $Param{ItemID} ORDER BY created",
        Limit => 100,
    );
    my @Index = ();
    my $ID = 0;
    while (my @Row = $Self->{DBObject}->FetchrowArray()) {

        # human readable file size
        my $FileSizeRaw = $Row[2];
        if ( $Row[2] ) {
            if ( $Row[2] > ( 1024 * 1024 ) ) {
                $Row[2] = sprintf "%.1f MBytes", ( $Row[2] / ( 1024 * 1024 ) );
            }
            elsif ( $Row[2] > 1024 ) {
                $Row[2] = sprintf "%.1f KBytes", ( ( $Row[2] / 1024 ) );
            }
            else {
                $Row[2] = $Row[2] . ' Bytes';
            }
        }

        push @Index, {
            Filename    => $Row[0],
            ContentType => $Row[1],
            Filesize    => $Row[2],
            FilesizeRaw => $FileSizeRaw,
            FileID      => $ID,
        };
        $ID++;
    }
    return @Index;
}

=item FAQCount()

count an article

    $FAQObject->FAQCount(
        CategoryIDs => [1,2,3,4],
    );

=cut

sub FAQCount {
    my $Self = shift;
    my %Param = @_;

    # check needed stuff
    for (qw(CategoryIDs ItemStates)) {
        if (!defined($Param{$_})) {
            $Self->{LogObject}->Log(Priority => 'error', Message => "Need $_!");
            return;
        }
    }

    my $SQL = "";
    my $Ext = "";
    $SQL = "SELECT COUNT(*)" .
        " FROM faq_item i, faq_state s".
        " WHERE i.category_id IN ('${\(join '\', \'', @{$Param{CategoryIDs}})}')".
        " AND i.state_id = s.id";
    if ($Param{ItemStates} && ref($Param{ItemStates}) eq 'HASH' && %{$Param{ItemStates}}) {
        $Ext .= " AND s.type_id IN ('${\(join '\', \'', keys(%{$Param{ItemStates}}))}')";
    }
    $Ext .= " GROUP BY category_id";
    $SQL .= $Ext;

    $Self->{DBObject}->Prepare(SQL => $SQL, Limit => 200);

    my $Count = 0;
    while ( my @Row = $Self->{DBObject}->FetchrowArray() ) {
        $Count = $Row[0];
    }
    return $Count;
}

=item VoteAdd()

add an article

    my $Ok = $FAQObject->VoteAdd(
        CreatedBy => 'Some Text',
        ItemID => '123456',
        IP => '54.43.30.1',
        Interface => 'Some Text',
        Rate => 100,
    );

=cut

sub VoteAdd {
    my $Self = shift;
    my %Param = @_;
    # check needed stuff
    for (qw(CreatedBy ItemID IP Interface)) {
        if (!$Param{$_}) {
            $Self->{LogObject}->Log(Priority => 'error', Message => "Need $_!");
            return 0;
        }
    }

    # db quote
    for (qw(CreatedBy Interface IP)) {
        $Param{$_} = $Self->{DBObject}->Quote($Param{$_});
    }
    for (qw(ItemID Rate)) {
        $Param{$_} = $Self->{DBObject}->Quote($Param{$_}, 'Integer');
    }

    my $SQL = "INSERT INTO faq_voting ( ".
        " created_by, item_id, ip, interface, rate, created".
        " ) VALUES (".
        " '$Param{CreatedBy}', ".
        " $Param{ItemID}, ".
        " '$Param{IP}', ".
        " '$Param{Interface}', ".
        " $Param{Rate}, ".
        " current_timestamp ".
        " )";
    #$Self->{LogObject}->Log(Priority => 'error', Message => $SQL);
    if ($Self->{DBObject}->Do(SQL => $SQL)) {
        return 1;
    }
    else {
        return 0;
    }

}

=item VoteGet()

add an article

    my %VoteData = %{$FAQObject->VoteGet(
        CreateBy => 'Some Text',
        ItemID => '123456',
        IP     => '127.0.0.1',
        Interface => 'Some Text',
    )};

=cut

sub VoteGet {
    my $Self = shift;
    my %Param = @_;
    # check needed stuff
    for (qw(CreateBy ItemID Interface IP)) {
        if (!$Param{$_}) {
            $Self->{LogObject}->Log(Priority => 'error', Message => "Need $_!");
            return {};
        }
    }

    # db quote
    for (qw(CreatedBy Interface IP)) {
        $Param{$_} = $Self->{DBObject}->Quote($Param{$_});
    }
    for (qw(ItemID)) {
        $Param{$_} = $Self->{DBObject}->Quote($Param{$_}, 'Integer');
    }

    my $Ext = "";
    my $SQL = " SELECT created_by, item_id, interface, ip, created, rate FROM faq_voting WHERE";

    # public
    if($Param{Interface} eq '3') {
        $Ext .= " ip LIKE '$Param{IP}' AND".
                " item_id = $Param{ItemID}";

    # customer
    } elsif($Param{Interface} eq '2') {
        $Ext .= " created_by LIKE '$Param{CreateBy}' AND".
                " item_id = $Param{ItemID}";

    # internal
    } elsif($Param{Interface} eq '1') {
        $Ext .= " created_by LIKE '$Param{CreateBy}' AND".
                " item_id = $Param{ItemID}";
    }
    $SQL .= $Ext;
    #$Self->{LogObject}->Log(Priority => 'error', Message => $SQL);

    $Self->{DBObject}->Prepare(SQL => $SQL);
    my %Data = ();
    while  (my @Row = $Self->{DBObject}->FetchrowArray()) {
        %Data = (
            CreatedBy => $Row[0],
            ItemID => $Row[1],
            Interface => $Row[2],
            IP => $Row[3],
            Created => $Row[4],
            Rate => $Row[5],
        );
    }
    if (!%Data) {
        #$Self->{LogObject}->Log(Priority => 'error', Message => "No voting for this faq article! Kernel::System::FAQ::VoteGet()");
        return {};
    }
    return \%Data;
}

=item VoteSearch()

returns a array with VoteIDs

    my @VoteIDs = @{$FAQObject->VoteSearch(
        ItemID => 1,
    )};

=cut

sub VoteSearch {
    my $Self = shift;
    my %Param = @_;
    # check needed stuff
    for (qw(ItemID)) {
        if (!$Param{$_}) {
            $Self->{LogObject}->Log(Priority => 'error', Message => "Need $_!");
            return [];
        }
    }

    # db quote
    for (qw()) {
        $Param{$_} = $Self->{DBObject}->Quote($Param{$_});
    }
    for (qw(ItemID)) {
        $Param{$_} = $Self->{DBObject}->Quote($Param{$_}, 'Integer');
    }

    my $Ext = "";
    my $SQL = " SELECT id FROM faq_voting WHERE";

    if(defined($Param{ItemID})) {
        $Ext .= " item_id = " . $Param{ItemID};
    }

    $SQL .= $Ext;

    my @List = ();
    $Self->{DBObject}->Prepare(SQL => $SQL, Limit => $Param{Limit} || 500);
    while  (my @Row = $Self->{DBObject}->FetchrowArray()) {
        push (@List, $Row[0]);
    }
    return \@List;
}

=item VoteDelete()

add an article

    my $Ok = $FAQObject->VoteDelete(
        VoteID => 1,
    );

=cut

sub VoteDelete {
    my $Self = shift;
    my %Param = @_;

    # check needed stuff
    for (qw(VoteID)) {
        if (!$Param{$_}) {
            $Self->{LogObject}->Log(Priority => 'error', Message => "Need $_!");
            return 0;
        }
    }

    # db quote
    for (qw(VoteID)) {
        $Param{$_} = $Self->{DBObject}->Quote($Param{$_}, 'Integer');
    }

    my $SQL = "DELETE FROM faq_voting WHERE id = ".$Param{VoteID};

    if ($Self->{DBObject}->Do(SQL => $SQL)) {
        return 1;
    }
    else {
        return 0;
    }

}

=item FAQDelete()

delete an article

    $Flag = $FAQObject->FAQDelete(ItemID => 1);

=cut

sub FAQDelete {
    my $Self = shift;
    my %Param = @_;

    # check needed stuff
    for (qw(ItemID)) {
        if (!$Param{$_}) {
            $Self->{LogObject}->Log(Priority => 'error', Message => "Need $_!");
            return;
        }
    }

    # delete attachments
    my @Index = $Self->AttachmentIndex(
        ItemID => $Param{ItemID},
    );
    for my $FileID ( @Index ) {
        return if ! $Self->AttachmentDelete( %Param, FileID => $FileID+1 );
    }

    # delete votes
    my @VoteIDs = @{$Self->VoteSearch(ItemID => $Param{ItemID})};
    for my $TmpVoteID (@VoteIDs) {
        if(!$Self->VoteDelete(VoteID => $TmpVoteID)) {
            return;
        }
    }

    # delete ticket links
    my $LinkObject = Kernel::System::LinkObject->new(
        %Param,
        %{$Self},
        TicketObject => $Self,
    );
    $LinkObject->LoadBackend( Module => 'FAQ' );

    # get linked objects and ids, then delete links
    my %Links = $LinkObject->AllLinkedObjects(
        Object   => 'FAQ',
        ObjectID => $Param{ItemID},
        UserID   => $Param{UserID},
    );
    for my $LinkType ( qw(Normal Parent Child) ) {
        if ( ! $Links{$LinkType} ) {
            next;
        }
        my %ObjectType = %{ $Links{$LinkType} };
        for my $Object ( sort keys %ObjectType ) {
            my %Data = %{ $ObjectType{$Object} };
            for my $Item ( sort keys %Data ) {
                $LinkObject->UnlinkObject(
                    LinkType    => $LinkType,
                    LinkID1     => $Data{$Item}->{ID},
                    LinkObject1 => $Object,
                    LinkID2     => $Param{ItemID},
                    LinkObject2 => 'FAQ',
                    UserID      => $Param{UserID},
                );
            }
        }
    }

    # delete history
    return if ! $Self->FAQHistoryDelete(%Param);

    # delete article
    return $Self->{DBObject}->Prepare(
        SQL  => "DELETE FROM faq_item WHERE id = ?",
        Bind => [ \$Param{ItemID} ],
    );
}

=item FAQHistoryAdd()

add an history to an article

    $Flag = $FAQObject->FAQHistoryAdd(
        ItemID => 1,
        Name => 'Updated Article.',
    );

=cut

sub FAQHistoryAdd {
    my $Self = shift;
    my %Param = @_;

    # check needed stuff
    for (qw(ItemID Name)) {
        if (!$Param{$_}) {
            $Self->{LogObject}->Log(Priority => 'error', Message => "Need $_!");
            return;
        }
    }

    # db quote
    for (qw(Name)) {
        $Param{$_} = $Self->{DBObject}->Quote($Param{$_}) || '';
    }
    for (qw(ItemID)) {
        $Param{$_} = $Self->{DBObject}->Quote($Param{$_}, 'Integer');
    }
    my $SQL = "INSERT INTO faq_history (name, item_id, ".
            " created, created_by, changed, changed_by)".
            " VALUES ".
            " ('$Param{Name}', $Param{ItemID}, ".
            " current_timestamp, $Self->{UserID}, ".
            " current_timestamp, $Self->{UserID})";

    return $Self->{DBObject}->Do(SQL => $SQL);
}

=item FAQHistoryGet()

get a array with hachref (Name, Created) with history of an article back

    my @Data = @{$FAQObject->FAQHistoryGet(
        ItemID => 1,
    )};

=cut

sub FAQHistoryGet {
    my $Self = shift;
    my %Param = @_;

    # check needed stuff
    for (qw(ItemID)) {
        if (!$Param{$_}) {
            $Self->{LogObject}->Log(Priority => 'error', Message => "Need $_!");
            return [];
        }
    }

    # db quote
    for (qw(ItemID)) {
        $Param{$_} = $Self->{DBObject}->Quote($Param{$_}, 'Integer');
    }
    my @Data = ();
    $Self->{DBObject}->Prepare(
        SQL => "SELECT name, created, created_by FROM faq_history WHERE item_id = $Param{ItemID}",
    );
    while  (my @Row = $Self->{DBObject}->FetchrowArray()) {
        my %Record = (
            Name => $Row[0],
            Created => $Row[1],
            CreatedBy => $Row[2],
        );
        push (@Data, \%Record);
    }
    return \@Data;
}

=item FAQHistoryDelete()

delete an history of an article

    $FAQObject->FAQHistoryDelete(
        ItemID => 1,
    );

=cut

sub FAQHistoryDelete {
    my $Self = shift;
    my %Param = @_;

    # check needed stuff
    for (qw(ItemID)) {
        if (!$Param{$_}) {
            $Self->{LogObject}->Log(Priority => 'error', Message => "Need $_!");
            return 0;
        }
    }
    return $Self->{DBObject}->Prepare(
        SQL  => "DELETE FROM faq_history WHERE item_id = ?",
        Bind => [ \$Param{ItemID} ],
    );
}

=item HistoryGet()

get the system history

    my @Data = @{$FAQObject->HistoryGet()};

=cut

sub HistoryGet {
    my $Self = shift;
    my %Param = @_;

    # check needed stuff
    for (qw()) {
        if (!$Param{$_}) {
            $Self->{LogObject}->Log(Priority => 'error', Message => "Need $_!");
            return;
        }
    }
    # query
    my $SQL = "SELECT i.id, h.name, h.created, h.created_by, c.name, i.f_subject, i.f_number FROM".
        " faq_item i, faq_state s, faq_history h, faq_category c WHERE".
        " s.id = i.state_id AND h.item_id = i.id AND i.category_id = c.id";
    if ($Param{States} && ref($Param{States}) eq 'ARRAY' && @{$Param{States}}) {
        $SQL .= " AND s.name IN ('${\(join '\', \'', @{$Param{States}})}') ";
    }
    $SQL .= ' ORDER BY created DESC';
    my @Data = ();
    $Self->{DBObject}->Prepare(SQL => $SQL, Limit => 200);
    while  (my @Row = $Self->{DBObject}->FetchrowArray()) {
        my %Record = (
            ItemID => $Row[0],
            Action => $Row[1],
            Created => $Row[2],
            CreatedBy => $Row[3],
            Category => $Row[4],
            Subject => $Row[5],
            Number => $Row[6],
        );
        push (@Data, \%Record);
    }
    return \@Data;
}

=item CategoryList()

get the category list as hash

    my %Categories = %{$FAQObject->CategoryList(
        Valid => 1,
    )};

=cut

sub CategoryList {
    my $Self = shift;
    my %Param = @_;

    # check needed stuff
    for (qw()) {
        if (!$Param{$_}) {
            $Self->{LogObject}->Log(Priority => 'error', Message => "Need $_!");
            return {};
        }
    }
    # sql
    my $SQL = 'SELECT id, parent_id, name FROM faq_category ';
    if(defined($Param{Valid})) {
        $SQL .= 'WHERE valid_id = 1';
    }
    my %Data = ();
    $Self->{DBObject}->Prepare(SQL => $SQL);
    while  (my @Row = $Self->{DBObject}->FetchrowArray()) {
        $Data{$Row[1]}{$Row[0]} = $Row[2];
    }

    return \%Data;
}

=item CategorySearch()

get the category search as hash

    my @CategorieIDs = @{$FAQObject->CategorySearch(
        Name => "Name"
    )};

=cut

sub CategorySearch {
    my $Self = shift;
    my %Param = @_;

    # sql
    my $SQL = "SELECT id FROM faq_category WHERE valid_id = 1 ";
    my $Ext = '';

    # WHERE
    if (defined($Param{Name})) {
        $Ext .= " AND name LIKE '%".$Self->{DBObject}->Quote($Param{Name})."%'";
    }
    elsif (defined($Param{ParentID})) {
        $Ext .= " AND parent_id = '".$Self->{DBObject}->Quote($Param{ParentID}, 'Integer')."'";
    }
    elsif (defined($Param{ParentIDs}) && ref($Param{ParentIDs}) eq 'ARRAY' && @{$Param{ParentIDs}}) {
        $Ext = " AND parent_id IN (";
        for my $ParentID (@{$Param{ParentIDs}}) {
            $Ext .= $Self->{DBObject}->Quote($ParentID, 'Integer').",";
        }
        $Ext = substr($Ext,0,-1);
        $Ext .= ")";
    }
    elsif (defined($Param{CategoryIDs}) && ref($Param{CategoryIDs}) eq 'ARRAY' && @{$Param{CategoryIDs}}) {
        $Ext = " AND id IN (";
        for my $CategoryID (@{$Param{CategoryIDs}}) {
            $Ext .= $Self->{DBObject}->Quote($CategoryID, 'Integer').",";
        }
        $Ext = substr($Ext,0,-1);
        $Ext .= ")";
    }
    #if (defined($Param{ValidID})) {
    #    $Ext .= " AND valid_id = '".$Self->{DBObject}->Quote($Param{ValidID}, 'Integer')."' ";
    #}

    # ORDER BY
    if ($Param{Order}) {
        $Ext .= " ORDER BY ";
        if($Param{Order} eq 'Name') {
            $Ext .= "name";
        }
        #default
        else {
            $Ext .= "name";
        }
        # SORT
        if ($Param{Sort}) {
            if ($Param{Sort} eq 'up') {
                $Ext .= " ASC";
            }
            elsif ($Param{Sort} eq 'down') {
                $Ext .= " DESC";
            }
        }
    }

    # SQL STATEMENT
    $SQL .= $Ext;

    my @List = ();
    $Self->{DBObject}->Prepare(SQL => $SQL, Limit => 500);
    while  (my @Row = $Self->{DBObject}->FetchrowArray()) {
        push (@List, $Row[0]);
    }
    return \@List;
}

=item CategoryGet()

get a category as hash

    my %Category = $FAQObject->CategoryGet(
        ID => 1,
    );

=cut

sub CategoryGet {
    my $Self = shift;
    my %Param = @_;

    # check needed stuff
    for (qw(CategoryID)) {
        if (!defined($Param{$_})) {
            $Self->{LogObject}->Log(Priority => 'error', Message => "Need $_!");
            return;
        }
    }
    # db quote
    for (qw(CategoryID)) {
        $Param{$_} = $Self->{DBObject}->Quote($Param{$_}, 'Integer');
    }
    # sql
    my %Data = ();
    $Self->{DBObject}->Prepare(
        SQL => "SELECT id, parent_id, name, comments, valid_id FROM faq_category WHERE id = $Param{CategoryID} ",
    );
    while  (my @Row = $Self->{DBObject}->FetchrowArray()) {
        %Data = (
            CategoryID => $Row[0],
            ParentID => $Row[1],
            Name => $Row[2],
            Comment => $Row[3],
            ValidID => $Row[4],
        );
    }
    return %Data;
}

=item CategorySubCategoryIDList()

get all subcategory ids of of a category

    my %Category = $FAQObject->CategorySubCategorieIDList(
        ParentID => 1,
        ItemStates => [1,2,3]
    );

=cut

sub CategorySubCategoryIDList {
    my $Self = shift;
    my %Param = @_;

    # check needed stuff
    for (qw(ParentID ItemStates)) {
        if (!defined($Param{$_})) {
            $Self->{LogObject}->Log(Priority => 'error', Message => "Need $_!");
            return [];
        }
    }
    my @SubCategoryIDs = ();
    if ($Param{Mode} && $Param{Mode} eq 'Agent') {
        # add subcategoryids
        @SubCategoryIDs = @{$Self->AgentCategorySearch(
            ParentID => $Param{ParentID},
            States => $Param{ItemStates},
            Order => 'Created',
            Sort => 'down',
            UserID => $Param{UserID},
        )};
    }
    elsif ($Param{Mode} && $Param{Mode} eq 'Customer') {
        # add subcategoryids
        @SubCategoryIDs = @{$Self->CustomerCategorySearch(
            ParentID => $Param{ParentID},
            States => $Param{ItemStates},
            Order => 'Created',
            Sort => 'down',
            CustomerUser => $Param{CustomerUser},
        )};
    }
    else {
        # add subcategoryids
        @SubCategoryIDs = @{$Self->CategorySearch(
            ParentID => $Param{ParentID},
            States => $Param{ItemStates},
            Order => 'Created',
            Sort => 'down',
        )};
    }
    my @Result = @SubCategoryIDs;
    for my $SubCategoryID (@SubCategoryIDs) {
        my @Temp = @{$Self->CategorySubCategoryIDList(
            ParentID => $SubCategoryID,
            ItemStates => $Param{ItemStates},
            Mode => $Param{Mode},
            CustomerUser => $Param{CustomerUser},
            UserID => $Param{UserID},
        )};
        if(@Temp) {
            push(@Result, @Temp);
        }
    }
    return \@Result;
}

=item CategoryAdd()

add a category

    my $ID = $FAQObject->CategoryAdd(
        Name => 'Some Category',
        Comment => 'some comment ...',
    );

=cut

sub CategoryAdd {
    my $Self = shift;
    my %Param = @_;

    # check needed stuff
    for (qw(ParentID Name)) {
        if (!defined($Param{$_})) {
            $Self->{LogObject}->Log(Priority => 'error', Message => "Need $_!");
            return;
        }
    }
    # db quote
    for (qw(Name Comment)) {
        $Param{$_} = $Self->{DBObject}->Quote($Param{$_}) || '';
    }
    for (qw(ParentID UserID ValidID)) {
        $Param{$_} = $Self->{DBObject}->Quote($Param{$_}, 'Integer');
    }
    my $SQL = "INSERT INTO faq_category (name, parent_id, comments, valid_id, ".
            " created, created_by, changed, changed_by)".
            " VALUES ".
            " ('$Param{Name}', $Param{ParentID}, '$Param{Comment}', $Param{ValidID}, ".
            " current_timestamp, $Self->{UserID}, ".
            " current_timestamp, $Self->{UserID})";
    if ($Self->{DBObject}->Do(SQL => $SQL)) {
        # get new category id
        $SQL = "SELECT id ".
            " FROM " .
            " faq_category " .
            " WHERE " .
            " name = '$Param{Name}'";
        my $ID = '';
        $Self->{DBObject}->Prepare(SQL => $SQL);
        while (my @Row = $Self->{DBObject}->FetchrowArray()) {
            $ID = $Row[0];
        }
        # log notice
        $Self->{LogObject}->Log(
            Priority => 'notice',
            Message => "FAQCategory: '$Param{Name}' ID: '$ID' created successfully ($Self->{UserID})!",
        );
        return $ID;
    }
    else {
        return;
    }
}

=item CategoryUpdate()

update a category

    $FAQObject->CategoryUpdate(
        ID => 1,
        Name => 'Some Category',
        Comment => 'some comment ...',
    );

=cut

sub CategoryUpdate {
    my $Self = shift;
    my %Param = @_;

    # check needed stuff
    for (qw(CategoryID ParentID Name)) {
        if (!defined($Param{$_})) {
            $Self->{LogObject}->Log(Priority => 'error', Message => "Need $_!");
            return;
        }
    }
    # db quote
    for (qw(Name Comment)) {
        $Param{$_} = $Self->{DBObject}->Quote($Param{$_}) || '';
    }
    for (qw(CategoryID ParentID ValidID)) {
        $Param{$_} = $Self->{DBObject}->Quote($Param{$_}, 'Integer');
    }

    # sql
    my $SQL = "UPDATE faq_category SET ".
        " parent_id = $Param{ParentID}, ".
        " name = '$Param{Name}', ".
        " comments = '$Param{Comment}', ".
        " valid_id = '$Param{ValidID}', ".
        " changed = current_timestamp, changed_by = $Self->{UserID} ".
        " WHERE id = $Param{CategoryID}";
    if ($Self->{DBObject}->Do(SQL => $SQL)) {
        # log notice
        $Self->{LogObject}->Log(
            Priority => 'notice',
            Message => "FAQCategory: '$Param{Name}' ID: '$Param{CategoryID}' updated successfully ($Self->{UserID})!",
        );
        return 1;
    }
    else {
        return;
    }
}

=item CategoryDuplicateCheck()

check a category

    $FAQObject->CategoryDuplicateCheck(
        ID => 1, # or
        Name => 'Some Name',
        ParentID => 1,
    );

=cut

sub CategoryDuplicateCheck {
    my $Self = shift;
    my %Param = @_;

    # db quote
    for (qw(Name)) {
        $Param{$_} = $Self->{DBObject}->Quote($Param{$_}) || '';
    }
    for (qw(ID)) {
        $Param{$_} = $Self->{DBObject}->Quote($Param{$_}, 'Integer');
    }

    # sql
    my $SQL = "SELECT id FROM faq_category WHERE ";
    if(defined($Param{Name})) {
        $SQL .= "name = '$Param{Name}' AND parent_id = $Param{ParentID} ";
        if(defined($Param{ID})) {
            $SQL .= "AND id != '$Param{ID}' ";
        }
    }
    $Self->{DBObject}->Prepare(SQL => $SQL);
    my $Exists = 0;
    while ( my @Row = $Self->{DBObject}->FetchrowArray() ) {
        $Exists = 1;
    }
    return $Exists;
}

=item CategoryCount()

count an article

    $FAQObject->CategoryCount(
        ParentIDs => [1,2,3,4],
    );

=cut

sub CategoryCount {
    my $Self = shift;
    my %Param = @_;

    # check needed stuff
    for (qw(ParentIDs)) {
        if (!defined($Param{$_})) {
            $Self->{LogObject}->Log(Priority => 'error', Message => "Need $_!");
            return;
        }
    }

    my $SQL = "";
    my $Ext = "";

    $SQL = "SELECT COUNT(*)" .
        " FROM faq_category WHERE valid_id = 1";

    if(defined($Param{ParentIDs})) {
        $Ext = " AND parent_id IN (";
        for my $ParentID (@{$Param{ParentIDs}}) {
            $Ext .= $Self->{DBObject}->Quote($ParentID,'Integer').",";
        }
        $Ext = substr($Ext,0,-1);
        $Ext .= ")";
    }
    $Ext .= " GROUP BY parent_id";

    $SQL .= $Ext;
    $Self->{DBObject}->Prepare(SQL => $SQL, Limit => 200);

    my $Count = 0;
    while ( my @Row = $Self->{DBObject}->FetchrowArray() ) {
        $Count = $Row[0];
    }
    return $Count;
}

=item StateTypeList()

get the state type list as hash

    my %StateTypes = $FAQObject->StateTypeList();

=cut

sub StateTypeList {
    my $Self = shift;
    my %Param = @_;

    my $SQL = '';
    my $Ext = '';
    $SQL = "SELECT id, name FROM faq_state_type";

    if($Param{Types}) {
        my @States = @{$Param{Types}};
        $Ext = " WHERE";
        for my $State (@States) {
            $Ext .= " name LIKE '".$Self->{DBObject}->Quote($State)."' OR";
        }
        $Ext = substr($Ext,0,-3);
    }
    $SQL .= $Ext;

    # sql
    my %List = ();
    $Self->{DBObject}->Prepare(SQL => $SQL);
    while  (my @Row = $Self->{DBObject}->FetchrowArray()) {
        $List{$Row[0]} = $Row[1];
    }
    return \%List;
}

=item StateList()

get the state list as hash

    my %States = $FAQObject->StateList();

=cut

sub StateList {
    my $Self = shift;
    my %Param = @_;
    # sql
    my %List = ();
    $Self->{DBObject}->Prepare(SQL => 'SELECT id, name FROM faq_state');
    while  (my @Row = $Self->{DBObject}->FetchrowArray()) {
        $List{$Row[0]} = $Row[1];
    }
    return %List;
}

=item StateUpdate()

update a state

    $FAQObject->StateUpdate(
        ID => 1,
        Name => 'public',
        TypeID => 1,
    );

=cut

sub StateUpdate {
    my $Self = shift;
    my %Param = @_;

    # check needed stuff
    for (qw(ID Name TypeID)) {
        if (!$Param{$_}) {
            $Self->{LogObject}->Log(Priority => 'error', Message => "Need $_!");
            return;
        }
    }
    # db quote
    for (qw(Name)) {
        $Param{$_} = $Self->{DBObject}->Quote($Param{$_}) || '';
    }
    for (qw(ID TypeID)) {
        $Param{$_} = $Self->{DBObject}->Quote($Param{$_}, 'Integer');
    }
    # sql
    my $SQL = "UPDATE faq_state SET name = '$Param{Name}', type_id = $Param{TypeID}, ".
        " WHERE id = $Param{ID}";
    return $Self->{DBObject}->Do(SQL => $SQL);
}

=item StateAdd()

add a state

    my $ID = $FAQObject->StateAdd(
        ID => 1,
        Name => 'public',
        TypeID => 1,
    );

=cut

sub StateAdd {
    my $Self = shift;
    my %Param = @_;

    # check needed stuff
    for (qw(Name TypeID)) {
        if (!$Param{$_}) {
            $Self->{LogObject}->Log(Priority => 'error', Message => "Need $_!");
            return;
        }
    }
    # db quote
    for (qw(Name)) {
        $Param{$_} = $Self->{DBObject}->Quote($Param{$_}) || '';
    }
    for (qw(TypeID)) {
        $Param{$_} = $Self->{DBObject}->Quote($Param{$_}, 'Integer');
    }
    my $SQL = "INSERT INTO faq_state (name, type_id) ".
        " VALUES ".
        " ('$Param{Name}', $Param{TypeID}) ";

    return $Self->{DBObject}->Do(SQL => $SQL);
}

=item StateGet()

get a state as hash

    my %State = $FAQObject->StateGet(
        ID => 1,
    );

=cut

sub StateGet {
    my $Self = shift;
    my %Param = @_;

    # check needed stuff
    for (qw(ID)) {
        if (!$Param{$_}) {
            $Self->{LogObject}->Log(Priority => 'error', Message => "Need $_!");
            return;
        }
    }
    # db quote
    for (qw(ID)) {
        $Param{$_} = $Self->{DBObject}->Quote($Param{$_}, 'Integer');
    }
    # sql
    my %Data = ();
    $Self->{DBObject}->Prepare(
        SQL => "SELECT id, name FROM faq_state WHERE id = $Param{ID}",
    );
    while  (my @Row = $Self->{DBObject}->FetchrowArray()) {
        %Data = (
            ID => $Row[0],
            Name => $Row[1],
            Comment => $Row[2],
        );
    }
    return %Data;
}

=item StateTypeGet()

get a state as hash

    my %State = $FAQObject->StateTypeGet(
        ID => 1, # or
        Name => 'internal',
    );

=cut

sub StateTypeGet {
    my $Self = shift;
    my %Param = @_;

    my $SQL = "";
    my $Ext = "";

    $SQL = "SELECT id, name ".
        " FROM faq_state_type WHERE";

    if(defined($Param{ID})) {
        $Ext .= " id = ".$Self->{DBObject}->Quote($Param{ID}, 'Integer')
    }
    elsif(defined($Param{Name})) {
        $Ext .= " name LIKE '".$Self->{DBObject}->Quote($Param{Name})."'"
    }
    $SQL .= $Ext;
    # sql
    my %Data = ();
    $Self->{DBObject}->Prepare(
        SQL => $SQL,
    );
    while  (my @Row = $Self->{DBObject}->FetchrowArray()) {
        %Data = (
            ID => $Row[0],
            Name => $Row[1],
        );
    }
    return \%Data;
}

=item LanguageList()

get the language list as hash

    my %Languages = $FAQObject->LanguageList();

=cut

sub LanguageList {
    my $Self = shift;
    my %Param = @_;

    # check needed stuff
    for (qw()) {
        if (!$Param{$_}) {
            $Self->{LogObject}->Log(Priority => 'error', Message => "Need $_!");
            return;
        }
    }
    # sql
    my %List = ();
    $Self->{DBObject}->Prepare(SQL => 'SELECT id, name FROM faq_language');
    while  (my @Row = $Self->{DBObject}->FetchrowArray()) {
        $List{$Row[0]} = $Row[1];
    }
    return %List;
}

=item LanguageUpdate()

update a language

    $FAQObject->LanguageUpdate(
        ID => 1,
        Name => 'Some Category',
    );

=cut

sub LanguageUpdate {
    my $Self = shift;
    my %Param = @_;

    # check needed stuff
    for (qw(ID Name)) {
        if (!$Param{$_}) {
            $Self->{LogObject}->Log(Priority => 'error', Message => "Need $_!");
            return;
        }
    }
    # db quote
    for (qw(Name)) {
        $Param{$_} = $Self->{DBObject}->Quote($Param{$_}) || '';
    }
    for (qw(ID)) {
        $Param{$_} = $Self->{DBObject}->Quote($Param{$_}, 'Integer');
    }
    # sql
    my $SQL = "UPDATE faq_language SET name = '$Param{Name}' ".
        " WHERE id = $Param{ID}";
    return $Self->{DBObject}->Do(SQL => $SQL);
}

=item LanguageDuplicateCheck()

check a language

    $FAQObject->LanguageDuplicateCheck(
        Name => 'Some Name',
        ID => 1, # for update
    );

=cut

sub LanguageDuplicateCheck {
    my $Self = shift;
    my %Param = @_;

    # db quote
    for (qw(Name)) {
        $Param{$_} = $Self->{DBObject}->Quote($Param{$_}) || '';
    }
    for (qw(ID)) {
        $Param{$_} = $Self->{DBObject}->Quote($Param{$_}, 'Integer');
    }

    # sql
    my $SQL = "SELECT id FROM faq_language WHERE ";
    if(defined($Param{Name})) {
        $SQL .= "name = '$Param{Name}' ";
    }
    if(defined($Param{ID})) {
        $SQL .= "AND id != '$Param{ID}' ";
    }
    $Self->{DBObject}->Prepare(SQL => $SQL);
    my $Exists = 0;
    while ( my @Row = $Self->{DBObject}->FetchrowArray() ) {
        $Exists = 1;
    }
    return $Exists;
}

=item LanguageAdd()

add a language

    my $ID = $FAQObject->LanguageAdd(
        Name => 'Some Category',
    );

=cut

sub LanguageAdd {
    my $Self = shift;
    my %Param = @_;

    # check needed stuff
    for (qw(Name)) {
        if (!$Param{$_}) {
            $Self->{LogObject}->Log(Priority => 'error', Message => "Need $_!");
            return;
        }
    }
    # db quote
    for (qw(Name)) {
        $Param{$_} = $Self->{DBObject}->Quote($Param{$_}) || '';
    }
    my $SQL = "INSERT INTO faq_language (name) ".
            " VALUES ".
            " ('$Param{Name}') ";

    return $Self->{DBObject}->Do(SQL => $SQL);
}

=item LanguageGet()

get a language as hash

    my %Language = $FAQObject->LanguageGet(
        ID => 1,
    );

=cut

sub LanguageGet {
    my $Self = shift;
    my %Param = @_;

    # check needed stuff
    for (qw(ID)) {
        if (!$Param{$_}) {
            $Self->{LogObject}->Log(Priority => 'error', Message => "Need $_!");
            return;
        }
    }
    # db quote
    for (qw(ID)) {
        $Param{$_} = $Self->{DBObject}->Quote($Param{$_}, 'Integer');
    }
    # sql
    my %Data = ();
    $Self->{DBObject}->Prepare(
        SQL => "SELECT id, name FROM faq_language WHERE id = $Param{ID}",
    );
    while  (my @Row = $Self->{DBObject}->FetchrowArray()) {
        %Data = (
            ID => $Row[0],
            Name => $Row[1],
        );
    }
    return %Data;
}

=item FAQSearch()

search in articles

    my @IDs = $FAQObject->FAQSearch(
        Number => '*134*',
        What => '*some text*',
        Keyword => '*webserver*',
        States => ['public', 'internal'],
        Order => 'Changed',
        Sort => 'ASC',
        Limit => 150,
    );

=cut

sub FAQSearch {
    my $Self = shift;
    my %Param = @_;
    # check needed stuff
    for (qw()) {
        if (!$Param{$_}) {
            $Self->{LogObject}->Log(Priority => 'error', Message => "Need $_!");
            return;
        }
    }

    # sql
    my $SQL = "SELECT i.id, count( v.item_id ) as votes, avg( v.rate ) as vrate".
        " FROM faq_item i ".
        " LEFT JOIN faq_voting v ON v.item_id = i.id".
        " LEFT JOIN faq_state s ON s.id = i.state_id".
        " WHERE";
    my $Ext = '';
    for my $Key (qw(f_subject f_keywords f_field1 f_field2 f_field3 f_field4 f_field5 f_field6)) {
        if ($Ext) {
            $Ext .= ' OR ';
        }
        else {
            $Ext .= ' (';
        }
        if ($Param{What}) {
            my @List = split(/;/, $Param{What});
            my $What = '';
            for my $Value (@List) {
                $Value = "\%$Value\%";
                $Value =~ s/\*/%/g;
                $Value =~ s/%%/%/g;
                if ($What) {
                    $What .= ' OR ';
                }
# prepared for OTRS 2.3.x
                my $ValueInsert = $Self->{DBObject}->Quote($Value);
#                my $ValueInsert = $Self->{DBObject}->Quote($Value, 'Like');
#                if ( $Self->{DBObject}->GetDatabaseFunction('NoLowerInLargeText') ) {
                if ( $Self->{DBObject}->GetDatabaseFunction('Type') eq 'mssql' ) {
                    $What .= " i.$Key LIKE '$ValueInsert'";
                }
# prepared for OTRS 2.3.x
#                elsif ( $Self->{DBObject}->GetDatabaseFunction('LcaseLikeInLargeText') ) {
                elsif ( $Self->{DBObject}->GetDatabaseFunction('Type') eq 'db2' ) {
                    $What .= " LCASE(i.$Key) LIKE LCASE('$ValueInsert')";
                }
                else {
                    $What .= " LOWER(i.$Key) LIKE LOWER('$ValueInsert')";
                }
            }
            $Ext .= $What;
        }
        else {
            $Ext .= " i.$Key LIKE '%'";
        }
    }
    $Ext .= ' )';
    if ($Param{Number}) {
        $Param{Number} =~ s/\*/%/g;
        $Param{Number} =~ s/%%/%/g;
        $Param{Number} = $Self->{DBObject}->Quote($Param{Number});
        $Ext .= " AND LOWER(i.f_number) LIKE LOWER('$Param{Number}')";
    }
    if ($Param{Title}) {
        $Param{Title} = "\%$Param{Title}\%";
        $Param{Title} =~ s/\*/%/g;
        $Param{Title} =~ s/%%/%/g;
        $Param{Title} = $Self->{DBObject}->Quote($Param{Title});
        $Ext .= " AND LOWER(i.f_subject) LIKE LOWER('".$Param{Title}."')";
    }
    if ($Param{LanguageIDs} && ref($Param{LanguageIDs}) eq 'ARRAY' && @{$Param{LanguageIDs}}) {
        $Ext .= " AND i.f_language_id IN (";
        for my $LanguageID (@{$Param{LanguageIDs}}) {
            $Ext .= $Self->{DBObject}->Quote($LanguageID, 'Integer').",";
        }
        $Ext = substr($Ext,0,-1);
        $Ext .= ")";
    }
    if ($Param{CategoryIDs} && ref($Param{CategoryIDs}) eq 'ARRAY' && @{$Param{CategoryIDs}}) {
        $Ext .= " AND (i.category_id IN  (";
        my $Counter=0;
        for my $CategoryID (@{$Param{CategoryIDs}}) {
            $Ext .= $Self->{DBObject}->Quote($CategoryID, 'Integer').",";
            $Counter++;
            if(!($Counter%500)) {
                $Ext = substr($Ext,0,-1);
                $Ext .= ")";
                $Ext .= " OR i.category_id IN  (";
            }
        }
        $Ext = substr($Ext,0,-1);
        $Ext .= "))";
    }
    if ($Param{States} && ref($Param{States}) eq 'HASH' && %{$Param{States}}) {
        $Ext .= " AND s.type_id IN (";
        for my $StateID (keys(%{$Param{States}})) {
            $Ext .= $Self->{DBObject}->Quote($StateID, 'Integer').",";
        }
        $Ext = substr($Ext,0,-1);
        $Ext .= ")";
    }
    if ($Param{Keyword}) {
        $Param{Keyword} = "\%$Param{Keyword}\%";
        $Param{Keyword} =~ s/\*/%/g;
        $Param{Keyword} =~ s/%%/%/g;
        $Param{Keyword} = $Self->{DBObject}->Quote($Param{Keyword});
# prepared for OTRS 2.3.x
#        $Param{Keyword} = $Self->{DBObject}->Quote($Param{Keyword}, 'Like');
#        if ( $Self->{DBObject}->GetDatabaseFunction('NoLowerInLargeText') ) {
        if ( $Self->{DBObject}->GetDatabaseFunction('Type') eq 'mssql' ) {
            $Ext .= " AND i.f_keywords LIKE '".$Param{Keyword}."'";
        }
# prepared for OTRS 2.3.x
#        elsif ( $Self->{DBObject}->GetDatabaseFunction('LcaseLikeInLargeText') ) {
        elsif ( $Self->{DBObject}->GetDatabaseFunction('Type') eq 'db2' ) {
            $Ext .= " AND LCASE(i.f_keywords) LIKE LCASE('".$Param{Keyword}."')";
        }
        else {
            $Ext .= " AND LOWER(i.f_keywords) LIKE LOWER('".$Param{Keyword}."')";
        }
    }
    $Ext .= " GROUP BY i.id, i.f_subject, i.f_language_id, i.created, i.changed, s.name, v.item_id";
    if ($Param{Order}) {
        $Ext .= " ORDER BY ";

        # title
        if ($Param{Order} eq 'Title') {
            $Ext .= "i.f_subject";
        }
        # language
        elsif ($Param{Order} eq 'Language') {
            $Ext .= "i.f_language_id";
        }
        # state
        elsif ($Param{Order} eq 'State') {
            $Ext .= "s.name";
        }
        # votes
        elsif ($Param{Order} eq 'Votes') {
            $Ext .= "votes";
        }
        # rates
        elsif ($Param{Order} eq 'Result') {
            $Ext .= "vrate";
        }
        # changed
        elsif ($Param{Order} eq 'Created') {
            $Ext .= "i.created";
        }
        # created
        elsif ($Param{Order} eq 'Changed') {
            $Ext .= "i.changed";
        }

        if ($Param{Sort}) {
            if ($Param{Sort} eq 'up') {
                $Ext .= " ASC";
            }
            elsif ($Param{Sort} eq 'down') {
                $Ext .= " DESC";
            }
        }
    }
    $SQL .= $Ext;
    my @List = ();
    $Self->{DBObject}->Prepare(SQL => $SQL, Limit => $Param{Limit} || 500);
    while  (my @Row = $Self->{DBObject}->FetchrowArray()) {
        push (@List, $Row[0]);
    }
    return @List;
}

=item FAQPathListGet()

returns a category array

    my @IDs = $FAQObject->FAQPathListGet(
        CategoryID => 150,
    );

=cut

sub FAQPathListGet {
    my $Self = shift;
    my %Param = @_;

    my @CategoryList = ();
    my $TempCategoryID = $Param{CategoryID};
    while($TempCategoryID) {
        my %Data = $Self->CategoryGet(CategoryID => $TempCategoryID);
        if(%Data) {
            $CategoryList[$#CategoryList+1] = \%Data;
        }
        $TempCategoryID = $Data{ParentID};
    }
    @CategoryList = reverse(@CategoryList);

    return \@CategoryList;

}

=item GetCategoryTree()

get all categories as tree

    my $Hash = $FAQObject->GetCategoryTree(
        Valid => 0, # if 1 then check valid category
    );

=cut

sub GetCategoryTree {
    my $Self = shift;
    my %Param = @_;
    my %Hash = ();
    my $SQL = '';
    # sql
    $SQL = "SELECT id, parent_id, name FROM faq_category";
    if ($Param{Valid}) {
        $SQL .= " WHERE valid_id = 1";
    }
    $SQL .= " ORDER BY name";
    $Self->{DBObject}->Prepare(SQL => $SQL);
    # tree
    my @Data;
    while (my @Row = $Self->{DBObject}->FetchrowArray()) {
        push (@Data, \@Row);
    }
    for my $Row (@Data) {
        my @RowData = @{$Row};
        $Hash{$RowData[1]}{$RowData[0]} = $RowData[2];
    }
    # return tree
    my $Categories = $Self->_MakeTree(ParentID => 0, Parent => '', Hash => \%Hash, Tree => {},);
    if (!$Categories) {
        $Categories = {};
    }
    return $Categories;
}

sub _MakeTree {
    my $Self = shift;
    my %Param = @_;
    for my $ID (keys(%{$Param{Hash}->{$Param{ParentID}}})) {
        $Param{Tree}->{$ID} = $Param{Parent}.$Param{Hash}->{$Param{ParentID}}{$ID};
        if (defined($Param{Hash}->{$ID})) {
            $Self->_MakeTree(
                ParentID => $ID,
                Hash => $Param{Hash},
                Tree => $Param{Tree},
                Parent => $Param{Tree}->{$ID}.'::',
            )
        }
    }
    return $Param{Tree};
}

=item SetCategoryGroup()
set groups to a category

        $FAQObject->SetCategoryGroup(
            CategoryID => 3,
            GroupIDs => [2,4,1,5,77],
        );

=cut

sub SetCategoryGroup {
    my $Self = shift;
    my %Param = @_;
    my $SQL = '';

    # check needed stuff
    for (qw(CategoryID GroupIDs)) {
        if (!$Param{$_}) {
            $Self->{LogObject}->Log(Priority => 'error', Message => "Need $_!");
            return;
        }
    }
    $Param{CategoryID} = $Self->{DBObject}->Quote($Param{CategoryID}, 'Integer');
    # delete old groups
    $Self->{DBObject}->Do(
        SQL => "DELETE FROM faq_category_group WHERE category_id = $Param{CategoryID}",
    );
    # insert groups
    for my $Key (@{$Param{GroupIDs}}) {
        my $GroupID = $Self->{DBObject}->Quote($Key, 'Integer');
        $SQL = "INSERT INTO faq_category_group ".
            " (category_id, group_id, changed, changed_by, created, created_by) VALUES" .
            " ($Param{CategoryID}, $GroupID, current_timestamp, $Self->{UserID}, ".
            " current_timestamp, $Self->{UserID})";
        # write attachment to db
        if (!$Self->{DBObject}->Do(SQL => $SQL)) {
            return 0;
        }
    }
    return 1;
}

=item GetCategoryGroup()
get groups from a category

    $FAQObject->GetCategoryGroup(
        CategoryID => 3,
    );

=cut

sub GetCategoryGroup {
    my $Self = shift;
    my %Param = @_;
    my $SQL = '';
    my @Groups = ();

    # check needed stuff
    for (qw(CategoryID)) {
        if (!$Param{$_}) {
            $Self->{LogObject}->Log(Priority => 'error', Message => "Need $_!");
            return;
        }
    }
    $Param{CategoryID} = $Self->{DBObject}->Quote($Param{CategoryID}, 'Integer');
    # get groups
    $SQL = "SELECT group_id FROM faq_category_group WHERE category_id = $Param{CategoryID}";
    $Self->{DBObject}->Prepare(SQL => $SQL);
    while  (my @Row = $Self->{DBObject}->FetchrowArray()) {
        push(@Groups, $Row[0]);
    }
    return \@Groups;
}

=item GetAllCategoryGroup()
get all category-groups

    $FAQObject->GetAllCategoryGroup();

=cut

sub GetAllCategoryGroup {
    my $Self = shift;
    my %Param = @_;
    my $SQL = '';
    my %Groups = ();

    # get groups
    $SQL = "SELECT group_id, category_id FROM faq_category_group";
    $Self->{DBObject}->Prepare(SQL => $SQL);
    while  (my @Row = $Self->{DBObject}->FetchrowArray()) {
        $Groups{$Row[1]}->{$Row[0]} = 1;
    }
    return \%Groups;
}

=item GetUserCategories()
get all category-groups

    my $Hashref = $FAQObject->GetUserCategories(
        UserID => '123456',
        Type => 'rw'
    );

=cut

sub GetUserCategories {
    my $Self = shift;
    my %Param = @_;

    # check needed stuff
    for (qw(UserID Type)) {
        if (!$Param{$_}) {
            $Self->{LogObject}->Log(Priority => 'error', Message => "Need $_!");
            return;
        }
    }

    my $Categories = $Self->CategoryList(Valid => 1);
    my $CategoryGroups = $Self->GetAllCategoryGroup();
    my %UserGroups = $Self->{GroupObject}->GroupMemberList(
        UserID => $Param{UserID},
        Type => $Param{Type},
        Result => 'HASH',
    );

    my %Hash = ();
    $Self->_UserCategories(
        Categories => $Categories,
        CategoryGroups => $CategoryGroups,
        UserGroups => \%UserGroups,
        ParentID => 0,
        NewHash => \%Hash,
    );
    return \%Hash;
}

sub _UserCategories {
    my $Self = shift;
    my %Param = @_;
    my %Hash = ();
    for my $CategoryID (keys %{$Param{Categories}->{$Param{ParentID}}}) {
        # check category groups
        if (defined($Param{CategoryGroups}->{$CategoryID})) {
            # check user groups
            for my $GroupID (keys %{$Param{CategoryGroups}->{$CategoryID}}) {
                if (defined($Param{UserGroups}->{$GroupID})) {
                    # add category to new hash
                    $Hash{$CategoryID} = $Param{Categories}->{$Param{ParentID}}{$CategoryID};
                    last;
                }
            }
        }
        else {
            next;
        }
        # recursion
        $Self->_UserCategories(
            Categories => $Param{Categories},
            CategoryGroups => $Param{CategoryGroups},
            UserGroups => $Param{UserGroups},
            ParentID => $CategoryID,
            NewHash => $Param{NewHash},
        );
    }
    $Param{NewHash}->{$Param{ParentID}} = \%Hash;
    return;
}

=item GetCustomerCategories()
get all category-groups

    my $Hashref = $FAQObject->GetCustomerCategories(
        CustomerUser => 'hans',
        Type => 'rw'
    );

=cut

sub GetCustomerCategories {
    my $Self = shift;
    my %Param = @_;

    # check needed stuff
    for (qw(CustomerUser Type)) {
        if (!$Param{$_}) {
            $Self->{LogObject}->Log(Priority => 'error', Message => "Need $_!");
            return;
        }
    }

    my $Categories = $Self->CategoryList(Valid => 1);
    my $CategoryGroups = $Self->GetAllCategoryGroup();
#    my %UserGroups = $Self->{GroupObject}->GroupMemberList(
#        UserID => $Param{UserID},
#        Type => $Param{Type},
#        Result => 'HASH',
#    );

    my %UserGroups = $Self->{CustomerGroupObject}->GroupMemberList(
        UserID => $Param{CustomerUser},
        Type => 'ro',
        Result => 'HASH',
    );
    my %Hash = ();
    $Self->_UserCategories(
        Categories => $Categories,
        CategoryGroups => $CategoryGroups,
        UserGroups => \%UserGroups,
        ParentID => 0,
        NewHash => \%Hash,
    );
    return \%Hash;
}

=item CheckCategoryUserPermission()
get userpermission from a category

    $FAQObject->CheckCategoryUserPermission(
        UserID => '123456',
        CategoryID => '123',
    );

=cut

sub CheckCategoryUserPermission {
    my $Self = shift;
    my %Param = @_;

    # check needed stuff
    for (qw(UserID CategoryID)) {
        if (!$Param{$_}) {
            $Self->{LogObject}->Log(Priority => 'error', Message => "Need $_!");
            return;
        }
    }
    for my $Permission (qw(rw ro)) {
        my $Hash = $Self->GetUserCategories(
            UserID => $Param{UserID},
            Type => 'ro'
        );
        for my $ParentID (keys %{$Hash}) {
            my $CategoryHash = $Hash->{$ParentID};
            for my $CategoryID (keys %{$CategoryHash}) {
                if ($CategoryID == $Param{CategoryID}) {
                    return $Permission;
                }
            }
        }
    }
    return '';
}

=item CheckCategoryCustomerPermission()
get userpermission from a category

    $FAQObject->CheckCategoryCustomerPermission(
        UserID => '123456',
        CategoryID => '123',
    );

=cut

sub CheckCategoryCustomerPermission {
    my $Self = shift;
    my %Param = @_;

    # check needed stuff
    for (qw(CustomerUser CategoryID)) {
        if (!$Param{$_}) {
            $Self->{LogObject}->Log(Priority => 'error', Message => "Need $_!");
            return;
        }
    }
    for my $Permission (qw(rw ro)) {
        my $Hash = $Self->GetCustomerCategories(
            CustomerUser => $Param{CustomerUser},
            Type => 'ro'
        );
        for my $ParentID (keys %{$Hash}) {
            my $CategoryHash = $Hash->{$ParentID};
            for my $CategoryID (keys %{$CategoryHash}) {
                if ($CategoryID == $Param{CategoryID}) {
                    return $Permission;
                }
            }
        }
    }
    return '';
}

=item AgentCategorySearch()

get the category search as hash

    my @CategorieIDs = @{$FAQObject->AgentCategorySearch(
        Name => "Name"
    )};

=cut

sub AgentCategorySearch {
    my $Self = shift;
    my %Param = @_;
    my @List = ();

    # check needed stuff
    for (qw(UserID)) {
        if (!$Param{$_}) {
            $Self->{LogObject}->Log(Priority => 'error', Message => "Need $_!");
            return;
        }
    }
    if (!defined($Param{ParentID})) {
        $Param{ParentID} = 0;
    }
    my $Hashref = $Self->GetUserCategories(
        UserID => $Param{UserID},
        Type => 'ro'
    );
    my %CategoryHash = %{$Hashref->{$Param{ParentID}}};
    @List = sort {$CategoryHash{$a} cmp $CategoryHash{$b}} (keys %CategoryHash);
    return \@List;
}

=item CustomerCategorySearch()

get the category search as hash

    my @CategorieIDs = @{$FAQObject->CustomerCategorySearch(
        Name => "Name"
    )};

=cut

sub CustomerCategorySearch {
    my $Self = shift;
    my %Param = @_;
    my @List = ();

    # check needed stuff
    for (qw(CustomerUser)) {
        if (!$Param{$_}) {
            $Self->{LogObject}->Log(Priority => 'error', Message => "Need $_!");
            return ();
        }
    }
    if (!defined($Param{ParentID})) {
        $Param{ParentID} = 0;
    }
    my $Hashref = $Self->GetCustomerCategories(
        CustomerUser => $Param{CustomerUser},
        Type => 'ro',
    );
    my %CategoryHash = %{$Hashref->{$Param{ParentID}}};
    @List = sort {$CategoryHash{$a} cmp $CategoryHash{$b}} (keys %CategoryHash);
    return \@List;
}

=item PublicCategorySearch()

get the category search as hash

    my @CategorieIDs = @{$FAQObject->PublicCategorySearch(
        Name => "Name"
    )};

=cut

sub PublicCategorySearch {
    my $Self = shift;
    my %Param = @_;
    my $SQL = '';
    my $State = 0;

    # get 'public' state id
    $SQL = "SELECT id from faq_state_type WHERE name = 'public'";
    $Self->{DBObject}->Prepare(SQL => $SQL, Limit => 500);
    while  (my @Row = $Self->{DBObject}->FetchrowArray()) {
        $State = $Row[0];
    }

    # get category ids
    $SQL = "SELECT distinct(faq_item.category_id) FROM faq_item ".
        "LEFT JOIN faq_category ON faq_item.category_id = faq_category.id ".
        "WHERE faq_category.valid_id = 1 AND faq_item.state_id = $State";
    if (defined($Param{ParentID})) {
        $SQL .= " AND faq_category.parent_id = ".$Self->{DBObject}->Quote($Param{ParentID}, 'Integer');
    }

    my @List = ();
    $Self->{DBObject}->Prepare(SQL => $SQL, Limit => 500);
    while  (my @Row = $Self->{DBObject}->FetchrowArray()) {
        push (@List, $Row[0]);
    }
    return \@List;
}

1;

=back
=head1 TERMS AND CONDITIONS

This software is part of the OTRS project (http://otrs.org/).

This software comes with ABSOLUTELY NO WARRANTY. For details, see
the enclosed file COPYING for license information (GPL). If you
did not receive this file, see http://www.gnu.org/licenses/gpl-2.0.txt.

=cut

=head1 VERSION

<<<<<<< HEAD
$Revision: 1.17 $ $Date: 2008/03/26 08:37:23 $
=======
$Revision: 1.1.1.1 $ $Date: 2006/06/29 09:29:51 $
>>>>>>> e65fdafa

=cut<|MERGE_RESOLUTION|>--- conflicted
+++ resolved
@@ -2,11 +2,7 @@
 # Kernel/System/FAQ.pm - all faq funktions
 # Copyright (C) 2001-2008 OTRS AG, http://otrs.org/
 # --
-<<<<<<< HEAD
-# $Id: FAQ.pm,v 1.17 2008/03/26 08:37:23 martin Exp $
-=======
-# $Id: FAQ.pm,v 1.1.1.1 2006/06/29 09:29:51 ct Exp $
->>>>>>> e65fdafa
+# $Id: FAQ.pm,v 1.18 2008/03/26 20:55:53 martin Exp $
 # --
 # This software comes with ABSOLUTELY NO WARRANTY. For details, see
 # the enclosed file COPYING for license information (GPL). If you
@@ -23,12 +19,7 @@
 use Kernel::System::LinkObject;
 
 use vars qw(@ISA $VERSION);
-<<<<<<< HEAD
-$VERSION = qw($Revision: 1.17 $) [1];
-=======
-$VERSION = '$Revision: 1.1.1.1 $';
-$VERSION =~ s/^\$.*:\W(.*)\W.+?$/$1/;
->>>>>>> e65fdafa
+$VERSION = qw($Revision: 1.18 $) [1];
 
 =head1 NAME
 
@@ -923,7 +914,7 @@
     return if ! $Self->FAQHistoryDelete(%Param);
 
     # delete article
-    return $Self->{DBObject}->Prepare(
+    return $Self->{DBObject}->Do(
         SQL  => "DELETE FROM faq_item WHERE id = ?",
         Bind => [ \$Param{ItemID} ],
     );
@@ -1031,7 +1022,7 @@
             return 0;
         }
     }
-    return $Self->{DBObject}->Prepare(
+    return $Self->{DBObject}->Do(
         SQL  => "DELETE FROM faq_history WHERE item_id = ?",
         Bind => [ \$Param{ItemID} ],
     );
@@ -2572,10 +2563,6 @@
 
 =head1 VERSION
 
-<<<<<<< HEAD
-$Revision: 1.17 $ $Date: 2008/03/26 08:37:23 $
-=======
-$Revision: 1.1.1.1 $ $Date: 2006/06/29 09:29:51 $
->>>>>>> e65fdafa
+$Revision: 1.18 $ $Date: 2008/03/26 20:55:53 $
 
 =cut