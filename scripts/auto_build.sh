--- conflicted
+++ resolved
@@ -3,11 +3,7 @@
 # auto_build.sh - build automatically OTRS tar, rpm and src-rpm
 # Copyright (C) 2001-2012 OTRS AG, http://otrs.org/
 # --
-<<<<<<< HEAD
-# $Id: auto_build.sh,v 1.87.2.9 2011/11/10 12:45:26 mg Exp $
-=======
-# $Id: auto_build.sh,v 1.108 2012/02/09 12:33:29 mg Exp $
->>>>>>> fc583830
+# $Id: auto_build.sh,v 1.87.2.10 2012/03/09 07:43:06 mg Exp $
 # --
 # This program is free software; you can redistribute it and/or modify
 # it under the terms of the GNU AFFERO General Public License as published by
@@ -25,22 +21,14 @@
 # or see http://www.gnu.org/licenses/agpl.txt.
 # --
 
-<<<<<<< HEAD
-echo "auto_build.sh - build automatically OTRS tar, rpm and src-rpm <\$Revision: 1.87.2.9 $>"
-echo "Copyright (C) 2001-2011 OTRS AG, http://otrs.org/\n";
-=======
-echo "auto_build.sh - build automatically OTRS tar, rpm and src-rpm <\$Revision: 1.108 $>"
+echo "auto_build.sh - build automatically OTRS tar, rpm and src-rpm <\$Revision: 1.87.2.10 $>"
 echo "Copyright (C) 2001-2012 OTRS AG, http://otrs.org/\n";
->>>>>>> fc583830
 
 PATH_TO_CVS_SRC=$1
 PRODUCT=OTRS
 VERSION=$2
 RELEASE=$3
-#RELEASE=01
-#ARCHIVE_DIR="otrs-$VERSION-$RELEASE"
 ARCHIVE_DIR="otrs-$VERSION"
-#ARCHIVE_DIR="otrs"
 PACKAGE=otrs
 PACKAGE_BUILD_DIR="/tmp/$PACKAGE-build"
 PACKAGE_DEST_DIR="/tmp/$PACKAGE-packages"
@@ -48,19 +36,10 @@
 RPM_BUILD="rpmbuild"
 #RPM_BUILD="rpm"
 
-<<<<<<< HEAD
 SUPPORT_PACKAGE="http://ftp2.otrs.org/pub/otrs/packages/Support-1.2.8.opm"
-#IPHONE_PACKAGE="http://ftp.otrs.org/pub/otrs/packages/iPhoneHandle-1.0.2.opm"
-IPHONE_PACKAGE="http://users.otrs.com/~me/iPhoneHandle-1.0.3.opm"
+IPHONE_PACKAGE="http://ftp.otrs.org/pub/otrs/packages/iPhoneHandle-1.0.3.opm"
 MANUAL_EN="http://ftp.otrs.org/pub/otrs/doc/doc-admin/3.0/en/pdf/otrs_admin_book.pdf"
 MANUAL_DE="http://ftp.otrs.org/pub/otrs/doc/doc-admin/3.0/de/pdf/otrs_admin_book.pdf"
-=======
-SUPPORT_PACKAGE="http://ftp.otrs.org/pub/otrs/packages/Support-1.3.3.opm"
-#IPHONE_PACKAGE="http://ftp.otrs.org/pub/otrs/packages/iPhoneHandle-1.0.3.opm"
-MANUAL_EN="http://ftp.otrs.org/pub/otrs/doc/doc-admin/3.1/en/pdf/otrs_admin_book.pdf"
-MANUAL_DE="http://ftp.otrs.org/pub/otrs/doc/doc-admin/3.1/de/pdf/otrs_admin_book.pdf"
-
->>>>>>> fc583830
 
 if ! test $PATH_TO_CVS_SRC || ! test $VERSION || ! test $RELEASE; then
     # --
@@ -69,7 +48,7 @@
     echo ""
     echo "Usage: auto_build.sh <PATH_TO_CVS_SRC> <VERSION> <BUILD>"
     echo ""
-    echo "  Try: auto_build.sh /home/ernie/src/otrs 1.0.2 01"
+    echo "  Try: auto_build.sh /home/ernie/src/otrs 3.1.0.beta1 01"
     echo ""
     exit 1;
 else
@@ -147,7 +126,6 @@
 RELEASEFILE=$PACKAGE_BUILD_DIR/$ARCHIVE_DIR/RELEASE
 echo "PRODUCT = $PRODUCT" > $RELEASEFILE
 echo "VERSION = $VERSION" >> $RELEASEFILE
-#echo "VERSION = $VERSION $RELEASE" >> $RELEASEFILE
 echo "BUILDDATE = `date`" >> $RELEASEFILE
 echo "BUILDHOST = `hostname -f`" >> $RELEASEFILE
 
@@ -168,9 +146,13 @@
 rm -f var/sessions/*
 rm -rf var/article/*
 rm -rf var/spool/*
+rm -rf Kernel/Config.pm
+
+# remove development content
+rm -rf development
+
 # remove swap stuff
 find -name ".#*" | xargs rm -rf
-rm -rf Kernel/Config.pm
 
 # include pdf docs
 mkdir -p doc/manual/en
@@ -186,11 +168,16 @@
 
 # add pre installed packages
 mkdir var/packages/
-wget "$SUPPORT_PACKAGE"
-mv Support*.opm var/packages/
-
-wget "$IPHONE_PACKAGE"
-mv iPhoneHandle*.opm var/packages/
+
+if test $SUPPORT_PACKAGE; then
+    wget "$SUPPORT_PACKAGE" || exit 1;
+    mv Support*.opm var/packages/
+fi
+
+if test $IPHONE_PACKAGE; then
+    wget "$IPHONE_PACKAGE" || exit 1;
+    mv iPhoneHandle*.opm var/packages/
+fi
 
 # --
 # create tar
@@ -232,6 +219,7 @@
 # --
 # build SuSE 11.0 rpm
 # --
+echo "Building SuSE 11.0 rpm..."
 specfile=$PACKAGE_TMP_SPEC
 # replace version and release
 cat $ARCHIVE_DIR/scripts/suse-otrs-11.0.spec | sed "s/^Version:.*/Version:      $VERSION/" | sed "s/^Release:.*/Release:      $RELEASE/" > $specfile.tmp
@@ -248,6 +236,7 @@
 # --
 # build SuSE 10.0 rpm
 # --
+echo "Building SuSE 10.0 rpm..."
 specfile=$PACKAGE_TMP_SPEC
 # replace version and release
 cat $ARCHIVE_DIR/scripts/suse-otrs-10.0.spec | sed "s/^Version:.*/Version:      $VERSION/" | sed "s/^Release:.*/Release:      $RELEASE/" > $specfile.tmp
@@ -263,6 +252,7 @@
 # --
 # build SuSE 9.1 rpm
 # --
+echo "Building SuSE 9.1 rpm..."
 specfile=$PACKAGE_TMP_SPEC
 # replace version and release
 cat $ARCHIVE_DIR/scripts/suse-otrs-9.1.spec | sed "s/^Version:.*/Version:      $VERSION/" | sed "s/^Release:.*/Release:      $RELEASE/" > $specfile.tmp
@@ -294,6 +284,7 @@
 # --
 # build Fedora rpm
 # --
+echo "Building Fedora rpm..."
 cp $ARCHIVE_DIR/scripts/redhat-rpmmacros ~/.rpmmacros || exit 1
 specfile=$PACKAGE_TMP_SPEC
 cat $ARCHIVE_DIR/scripts/fedora-otrs-4.spec | sed "s/^Version:.*/Version:      $VERSION/" | sed "s/^Release:.*/Release:      $RELEASE/" > $specfile.tmp
@@ -341,9 +332,9 @@
 fi
 echo "-----------------------------------------------------------------";
 echo "Note: You may have to tag your cvs tree:     cvs tag rel-2_x_x";
-echo "Note: You may have to braunch your cvs tree: cvs tag -b rel-2_x";
+echo "Note: You may have to branch your cvs tree:  cvs tag -b rel-2_x";
 echo "Note: To delete a tag:                       cvs tag -d rel-2_x_x";
-echo "Note: To check out by an timestamp:          cvs co -r rel-2_x -D \"2008-10-02 17:00\" otrs";
+echo "Note: To check out by timestamp:             cvs co -r rel-2_x -D \"2008-10-02 17:00\" otrs";
 echo "-----------------------------------------------------------------";
 
 # --
